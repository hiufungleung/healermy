import { NextRequest, NextResponse } from 'next/server';
import { getSessionFromHeaders, prepareToken } from '../../utils/auth';
import { getPatient } from '../operations';

/**
 * GET /api/fhir/patients/[id] - Get patient by ID
 */
export async function GET(
  request: NextRequest,
  { params }: { params: Promise<{ id: string }> }
) {
<<<<<<< HEAD
  let patientId: string = 'unknown';

=======
  let id = '';
>>>>>>> 978e054b
  try {
    // Extract session from middleware headers
    const session = await getSessionFromHeaders();

    // Await params in Next.js 15
<<<<<<< HEAD
    const { id } = await params;
    patientId = id;
=======
    const resolvedParams = await params;
    id = resolvedParams.id;
>>>>>>> 978e054b

    // Call FHIR operations
    const token = prepareToken(session.accessToken);
    const result = await getPatient(
      token,
      session.fhirBaseUrl,
      id
    );

    return NextResponse.json(result);
  } catch (error) {
<<<<<<< HEAD
    console.error(`Error in GET /api/fhir/patients/${patientId || 'unknown'}:`, error);
=======
    console.error(`Error in GET /api/fhir/patients/${id}:`, error);
>>>>>>> 978e054b
    
    // Handle specific error types
    if (error instanceof Error && error.message.includes('session')) {
      return NextResponse.json({ error: error.message }, { status: 401 });
    }
    
    // Check if it's a 404 from FHIR
    if (error instanceof Error && error.message.includes('404')) {
      return NextResponse.json({ error: 'Patient not found' }, { status: 404 });
    }
    
    return NextResponse.json(
      { 
        error: 'Failed to get patient',
        details: error instanceof Error ? error.message : String(error)
      },
      { status: 500 }
    );
  }
}<|MERGE_RESOLUTION|>--- conflicted
+++ resolved
@@ -9,24 +9,17 @@
   request: NextRequest,
   { params }: { params: Promise<{ id: string }> }
 ) {
-<<<<<<< HEAD
+
   let patientId: string = 'unknown';
 
-=======
-  let id = '';
->>>>>>> 978e054b
   try {
     // Extract session from middleware headers
     const session = await getSessionFromHeaders();
 
     // Await params in Next.js 15
-<<<<<<< HEAD
+
     const { id } = await params;
     patientId = id;
-=======
-    const resolvedParams = await params;
-    id = resolvedParams.id;
->>>>>>> 978e054b
 
     // Call FHIR operations
     const token = prepareToken(session.accessToken);
@@ -38,11 +31,7 @@
 
     return NextResponse.json(result);
   } catch (error) {
-<<<<<<< HEAD
     console.error(`Error in GET /api/fhir/patients/${patientId || 'unknown'}:`, error);
-=======
-    console.error(`Error in GET /api/fhir/patients/${id}:`, error);
->>>>>>> 978e054b
     
     // Handle specific error types
     if (error instanceof Error && error.message.includes('session')) {
